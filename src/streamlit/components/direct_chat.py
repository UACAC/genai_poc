--- conflicted
+++ resolved
@@ -105,13 +105,6 @@
                     "Select Collection:", collections, key="eval_collection"
                 )
 
-<<<<<<< HEAD
-                doc_id = st.text_input(
-                    "Document ID (for RAG mode):",
-                    placeholder="e.g. 12345abcde"
-                )
-
-=======
                 # Enhanced document selection - user can now select from loaded documents
                 doc_id = ""
                 if "documents" in st.session_state and st.session_state.documents:
@@ -148,7 +141,6 @@
                 if manual_doc_id:
                     doc_id = manual_doc_id
                 
->>>>>>> ec5de4a3
                 custom_prompt = st.text_area(
                     "Custom Prompt:", height=150, key="eval_prompt"
                 )
